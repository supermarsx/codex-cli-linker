--- conflicted
+++ resolved
@@ -20,10 +20,7 @@
     LINKER_JSON,
     atomic_write_with_backup,
     delete_all_backups,
-<<<<<<< HEAD
-    remove_config,
-=======
->>>>>>> 7ebcc3ea
+    remove_config
 )
 from .keychain import store_api_key_in_keychain
 from .state import LinkerState
